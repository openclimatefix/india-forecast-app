"""
Main forecast app entrypoint
"""

import datetime as dt
import logging
import os
import sys

import click
import pandas as pd
from pvsite_datamodel import DatabaseConnection
from pvsite_datamodel.read import get_sites_by_country, get_pv_generation_by_sites
from pvsite_datamodel.sqlmodels import SiteSQL, GenerationSQL, SiteAssetType
from pvsite_datamodel.write import insert_forecast_values
from sqlalchemy.orm import Session

from .models import DummyModel, PVNetModel

log = logging.getLogger(__name__)


def get_sites(db_session: Session) -> list[SiteSQL]:
    """
    Gets all available sites in India

    Args:
            db_session: A SQLAlchemy session

    Returns:
            A list of SiteSQL objects
    """
    
    sites = get_sites_by_country(db_session, country="india")
    return sites


def get_generation_data(db_session: Session, sites: list[SiteSQL], timestamp: dt.datetime) -> list[GenerationSQL]:
    """
        Gets generation data values for given sites

        Args:
                db_session: A SQLAlchemy session
                sites: A list of SiteSQL objects
                timestamp: The time from which to get generation data for

        Returns:
                A list of SiteSQL objects
    """

    site_uuids = [s.site_uuid for s in sites]
    start = timestamp - dt.timedelta(hours=1)
    end = timestamp

    generation_data = get_pv_generation_by_sites(
        session=db_session, site_uuids=site_uuids, start_utc=start, end_utc=end
    )

    # TODO resample data to 15 min intervals - ensure 5 values for wind

    return generation_data


def get_model(asset_type: str, timestamp: dt.datetime, generation_data) -> PVNetModel:
    """
    Instantiates and returns the forecast model ready for running inference

    Args:
            asset_type: One or "pv" or "wind"
            timestamp: Datetime at which the forecast will be made
            generation_data: Latest historic generation data

    Returns:
            A forecasting model
    """

    # Only windnet is ready, so if asset_type is PV, continue using dummy model
    if asset_type == "wind":
        model_cls = PVNetModel
    else:
        model_cls = DummyModel

    model = model_cls(asset_type, timestamp, generation_data)
    return model


def run_model(model, site_id: str, timestamp: dt.datetime):
    """
    Runs inference on model for the given site & timestamp

    Args:
            model: A forecasting model
            site_id: A specific site ID
            timestamp: timestamp to run a forecast for

    Returns:
            A forecast or None if model inference fails
    """

    try:
        forecast = model.predict(site_id=site_id, timestamp=timestamp)
    except Exception:
        log.error(
            f"Error while running model.predict for site_id={site_id}. Skipping",
            exc_info=True,
        )
        return None

    return forecast


def save_forecast(db_session: Session, forecast, write_to_db: bool):
    """
    Saves a forecast for a given site & timestamp

    Args:
            db_session: A SQLAlchemy session
            forecast: a forecast dict containing forecast meta and predicted values
            write_to_db: If true, forecast values are written to db, otherwise to stdout

    Raises:
            IOError: An error if database save fails
    """

    forecast_meta = {
        "site_uuid": forecast["meta"]["site_id"],
        "timestamp_utc": forecast["meta"]["timestamp"],
        "forecast_version": forecast["meta"]["version"],
    }
    forecast_values_df = pd.DataFrame(forecast["values"])
    forecast_values_df["horizon_minutes"] = (
        (forecast_values_df["start_utc"] - forecast_meta["timestamp_utc"])
        / pd.Timedelta("60s")
    ).astype("int")

    if write_to_db:
        insert_forecast_values(db_session, forecast_meta, forecast_values_df)
    else:
        log.info(
            f'site_id={forecast_meta["site_uuid"]}, \
            timestamp={forecast_meta["timestamp_utc"]}, \
            version={forecast_meta["forecast_version"]}, \
            forecast values={forecast_values_df.to_string()}'
        )


@click.command()
@click.option(
    "--date",
    "-d",
    "timestamp",
    type=click.DateTime(formats=["%Y-%m-%d-%H-%M"]),
    default=None,
    help='Date-time (UTC) at which we make the prediction. \
Format should be YYYY-MM-DD-HH-mm. Defaults to "now".',
)
@click.option(
    "--write-to-db",
    is_flag=True,
    default=False,
    help="Set this flag to actually write the results to the database.",
)
@click.option(
    "--log-level",
    default="info",
    help="Set the python logging log level",
    show_default=True,
)
def app(timestamp: dt.datetime | None, write_to_db: bool, log_level: str):
    """
    Main function for running forecasts for sites in India
    """
    logging.basicConfig(stream=sys.stdout, level=getattr(logging, log_level.upper()))

    if timestamp is None:
<<<<<<< HEAD
        timestamp = pd.Timestamp(dt.datetime.now(tz=dt.UTC)).floor(dt.timedelta(minutes=15))
=======
        # get the timestamp now rounded down the neartes 15 minutes
        timestamp = pd.Timestamp.now(tz="UTC").floor("15min")
>>>>>>> c082ac66
        log.info('Timestamp omitted - will generate forecasts for "now"')
    else:
        timestamp = pd.Timestamp(timestamp).floor(dt.timedelta(minutes=15))
        
    # 0. Initialise DB connection
    url = os.environ["DB_URL"]

    db_conn = DatabaseConnection(url, echo=False)
    
    with db_conn.get_session() as session:

        # 1. Get sites
        log.info("Getting sites...")
        sites = get_sites(session)
        log.info(sites)
        pv_sites = [site for site in sites if site.asset_type == SiteAssetType.wind]
        log.info(f"Found {len(pv_sites)} pv sites")
        wind_sites = [site for site in sites if site.asset_type == SiteAssetType.wind]
        log.info(f"Found {len(wind_sites)} wind sites")

        # 2. Load data/models
        if len(pv_sites) > 0:
            # TODO get gen data -> pass to get_model
            log.info("Loading PV model...")
            pv_model = get_model("pv", timestamp, generation_data=[])
            log.info("PV model loaded")

        if len(wind_sites) > 0:
            log.info("Reading latest historic wind generation data...")
            generation_data = get_generation_data(session, wind_sites, timestamp)
            log.info("Loading wind model...")
            wind_model = get_model("wind", timestamp, generation_data)
            log.info("Wind model loaded")

        for site in sites:
            # 3. Run model for each site
            site_id = site.site_uuid
            asset_type = site.asset_type.name
            log.info(f"Running {asset_type} model for site={site_id}...")
            model = wind_model if asset_type == "wind" else pv_model
            forecast_values = run_model(model=model, site_id=site_id, timestamp=timestamp)

            if forecast_values is None:
                log.info(f"No forecast values for site_id={site_id}")
            else:
                # 4. Write forecast to DB or stdout
                log.info(f"Writing forecast for site_id={site_id}")
                forecast = {
                    "meta": {
                        "site_id": site_id,
                        # TODO model version strings too long to store db field (max 32 chars)
                        # "version": model.version,
                        "version": "0.0.0",
                        "timestamp": timestamp,
                    },
                    "values": forecast_values,
                }
                save_forecast(
                    session,
                    forecast=forecast,
                    write_to_db=write_to_db,
                )


if __name__ == "__main__":
    app()<|MERGE_RESOLUTION|>--- conflicted
+++ resolved
@@ -173,15 +173,11 @@
     logging.basicConfig(stream=sys.stdout, level=getattr(logging, log_level.upper()))
 
     if timestamp is None:
-<<<<<<< HEAD
-        timestamp = pd.Timestamp(dt.datetime.now(tz=dt.UTC)).floor(dt.timedelta(minutes=15))
-=======
         # get the timestamp now rounded down the neartes 15 minutes
         timestamp = pd.Timestamp.now(tz="UTC").floor("15min")
->>>>>>> c082ac66
         log.info('Timestamp omitted - will generate forecasts for "now"')
     else:
-        timestamp = pd.Timestamp(timestamp).floor(dt.timedelta(minutes=15))
+        timestamp = pd.Timestamp(timestamp).floor("15min")
         
     # 0. Initialise DB connection
     url = os.environ["DB_URL"]
