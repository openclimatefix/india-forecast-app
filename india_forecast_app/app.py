--- conflicted
+++ resolved
@@ -343,11 +343,7 @@
                 log.info(f"{asset_type} model loaded")
 
         successful_runs = 0
-<<<<<<< HEAD
-        for site in sites:
-=======
         for model in models:
->>>>>>> 827b54d1
             # 3. Run model for each site
             site_id = model.site_uuid
             asset_type = model.asset_type
@@ -384,12 +380,7 @@
         else:
             raise Exception("All forecasts failed")
 
-<<<<<<< HEAD
-        log.info('Forecast finished')
-        raise 0
-=======
         log.info("Forecast finished")
->>>>>>> 827b54d1
 
 
 if __name__ == "__main__":
