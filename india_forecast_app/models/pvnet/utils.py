--- conflicted
+++ resolved
@@ -51,13 +51,8 @@
     production_paths = {
         "wind": {"filename": wind_netcdf_path, "metadata_filename": wind_metadata_path},
         "pv": {"filename": pv_netcdf_path, "metadata_filename": pv_metadata_path},
-<<<<<<< HEAD
         "nwp": {"ecmwf": nwp_ecmwf_path, "gfs": nwp_gfs_path, "mo_global": nwp_mo_global_path},
         "satellite": {"filepath": satellite_path}
-=======
-        "nwp": {"ecmwf": nwp_ecmwf_path, "gfs": nwp_gfs_path},
-        "satellite": {"filepath": satellite_path},
->>>>>>> 4cbcc37c
     }
 
     if "nwp" in config["input_data"]:
