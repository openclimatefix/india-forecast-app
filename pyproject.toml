--- conflicted
+++ resolved
@@ -9,12 +9,8 @@
 python = "^3.11"
 click = "^8.1.7"
 pvsite-datamodel = "^1.0.53"
-<<<<<<< HEAD
 pandas = "^2.2.2"
 zarr = "2.18.3"
-=======
-pandas = "2.2.3"
->>>>>>> aeaf065b
 pvnet = "3.0.64"
 pytz = "^2024.1"
 numpy = "^1.26.4"
